--- conflicted
+++ resolved
@@ -2,188 +2,5 @@
 include:
   - docker/compose/docker-compose.base.yml
 
-<<<<<<< HEAD
-  vosk-stt:
-    build:
-      context: ./services/vosk-stt-analysis
-      dockerfile: Dockerfile
-    image: eloquence/vosk-stt:latest
-    restart: unless-stopped
-    ports:
-      - "8002:8002"
-    networks:
-      - eloquence-network
-    volumes:
-      - vosk-models:/app/models
-      - ./logs:/app/logs
-    environment:
-      - PYTHONIOENCODING=utf-8
-      - LANG=C.UTF-8
-      - LC_ALL=C.UTF-8
-    healthcheck:
-      test: ["CMD", "curl", "-f", "http://localhost:8002/health"]
-      interval: 30s
-      timeout: 10s
-      retries: 3
-      start_period: 60s
-
-  mistral-conversation:
-    build:
-      context: ./services/mistral-conversation
-      dockerfile: Dockerfile
-    image: eloquence/mistral-conversation:latest
-    restart: unless-stopped
-    ports:
-      - "8001:8001"
-    networks:
-      - eloquence-network
-    env_file:
-      - .env
-    environment:
-      - SCALEWAY_MISTRAL_URL=https://api.scaleway.ai/v1
-      - MISTRAL_API_KEY=${MISTRAL_API_KEY}
-      - MISTRAL_MODEL=${MISTRAL_MODEL}
-    healthcheck:
-      test: ["CMD", "curl", "-f", "http://localhost:8001/health"]
-      interval: 30s
-      timeout: 10s
-      retries: 3
-      start_period: 40s
-  
-  # === LIVEKIT SERVICES (Architecture Moderne) ===
-  livekit-server:
-    image: livekit/livekit-server:latest
-    restart: unless-stopped
-    ports:
-      - "7880:7880"    # WebSocket
-      - "7881:7881"    # TCP fallback
-      - "40000-40100:40000-40100/udp"  # RTC traffic
-    networks:
-      - eloquence-network
-    depends_on:
-      redis:
-        condition: service_healthy
-    healthcheck:
-      test: ["CMD", "wget", "--quiet", "--tries=1", "--spider", "http://localhost:7880/"]
-      interval: 30s
-      timeout: 10s
-      retries: 3
-      start_period: 20s
-    environment:
-      - "LIVEKIT_KEYS=devkey: devsecret123456789abcdef0123456789abcdef"
-      - LIVEKIT_LOG_LEVEL=info
-      - LIVEKIT_RTC_TCP_PORT=7881
-      - LIVEKIT_RTC_PORT_RANGE_START=40000
-      - LIVEKIT_RTC_PORT_RANGE_END=40100
-      - LIVEKIT_REDIS_HOST=redis
-      - LIVEKIT_REDIS_PORT=6379
-
-  livekit-token-service:
-    build:
-      context: ./services/livekit-server
-      dockerfile: Dockerfile
-    image: eloquence/livekit-token-service:latest
-    restart: unless-stopped
-    ports:
-      - "8004:8004"
-    networks:
-      - eloquence-network
-    env_file:
-      - .env
-    environment:
-      - LIVEKIT_API_KEY=devkey
-      - LIVEKIT_API_SECRET=devsecret123456789abcdef0123456789abcdef
-      - LIVEKIT_URL=ws://livekit-server:7880
-    depends_on:
-      livekit-server:
-        condition: service_healthy
-    healthcheck:
-      test: ["CMD", "curl", "-f", "http://localhost:8004/health"]
-      interval: 30s
-      timeout: 10s
-      retries: 3
-      start_period: 20s
-
-  livekit-agent:
-    build:
-      context: ./services/livekit-agent
-      dockerfile: Dockerfile.unified
-    image: eloquence/livekit-agent:latest
-    restart: unless-stopped
-    networks:
-      - eloquence-network
-    env_file:
-      - .env
-    environment:
-      - LIVEKIT_URL=ws://livekit-server:7880
-      - LIVEKIT_API_KEY=devkey
-      - LIVEKIT_API_SECRET=devsecret123456789abcdef0123456789abcdef
-      - LIVEKIT_ROOM=confidence_boost_default
-      - VOSK_STT_URL=http://vosk-stt:8002
-      - MISTRAL_BASE_URL=http://mistral-conversation:8001/v1/chat/completions
-      - MISTRAL_API_KEY=${MISTRAL_API_KEY}
-      - OPENAI_API_KEY=${OPENAI_API_KEY}
-      - REDIS_URL=redis://redis:6379/2
-      - DEBUG=true
-      - LOG_LEVEL=debug
-    depends_on:
-      redis:
-        condition: service_healthy
-      livekit-server:
-        condition: service_healthy
-      livekit-token-service:
-        condition: service_healthy
-      mistral-conversation:
-        condition: service_healthy
-      vosk-stt:
-        condition: service_healthy
-    deploy:
-      restart_policy:
-        condition: on-failure
-        delay: 5s
-        max_attempts: 3
-
-  eloquence-exercises-api:
-    build:
-      context: ./services/eloquence-exercises-api
-      dockerfile: Dockerfile
-    image: eloquence/exercises-api:latest
-    restart: unless-stopped
-    ports:
-      - "8005:8005"
-    networks:
-      - eloquence-network
-    env_file:
-      - .env
-    environment:
-      - REDIS_URL=redis://redis:6379/0
-      - LIVEKIT_URL=ws://livekit-server:7880
-      - TOKEN_SERVICE_URL=http://livekit-token-service:8004
-      - VOSK_SERVICE_URL=http://vosk-stt:8002
-    depends_on:
-      redis:
-        condition: service_healthy
-      livekit-server:
-        condition: service_healthy
-      livekit-token-service:
-        condition: service_healthy
-    healthcheck:
-      test: ["CMD", "curl", "-f", "http://localhost:8005/health"]
-      interval: 30s
-      timeout: 10s
-      retries: 3
-      start_period: 20s
-
-networks:
-  eloquence-network:
-    driver: bridge
-
-volumes:
-  redis-data:
-    driver: local
-  vosk-models:
-    driver: local
-=======
 # Pour activer le système multi-agents, utiliser :
-# docker compose -f docker-compose.yml -f docker/compose/docker-compose.multiagent.yml up -d
->>>>>>> 39b72a14
+# docker compose -f docker-compose.yml -f docker/compose/docker-compose.multiagent.yml up -d